--- conflicted
+++ resolved
@@ -38,6 +38,7 @@
 import random
 import string
 import socket
+import time
 import functools
 
 from nova import exception
@@ -60,6 +61,9 @@
 flags.DEFINE_string('console_host', socket.gethostname(),
                     'Console proxy host to use to connect to instances on'
                     'this host.')
+flags.DEFINE_string('live_migration_retry_count', 30,
+                    ("""Retry count needed in live_migration."""
+                     """ sleep 1 sec for each count"""))
 
 LOG = logging.getLogger('nova.compute.manager')
 
@@ -117,75 +121,7 @@
         """Do any initialization that needs to be run if this is a
            standalone service.
         """
-<<<<<<< HEAD
-        self.driver.init_host()
-
-    def update_service(self, ctxt, host, binary):
-        """Insert compute node specific information to DB."""
-
-        try:
-            service_ref = self.db.service_get_by_args(ctxt,
-                                                      host,
-                                                      binary)
-        except exception.NotFound:
-            msg = _(("""Cannot insert compute manager specific info,"""
-                      """ Because no service record found."""))
-            raise exception.Invalid(msg)
-
-        # Updating host information
-        vcpu = self.driver.get_vcpu_total()
-        memory_mb = self.driver.get_memory_mb_total()
-        local_gb = self.driver.get_local_gb_total()
-        vcpu_u = self.driver.get_vcpu_used()
-        memory_mb_u = self.driver.get_memory_mb_used()
-        local_gb_u = self.driver.get_local_gb_used()
-        hypervisor = self.driver.get_hypervisor_type()
-        version = self.driver.get_hypervisor_version()
-        cpu_info = self.driver.get_cpu_info()
-
-        self.db.service_update(ctxt,
-                               service_ref['id'],
-                               {'vcpus': vcpu,
-                                'memory_mb': memory_mb,
-                                'local_gb': local_gb,
-                                'vcpus_used':vcpu_u,
-                                'memory_mb_used': memory_mb_u,
-                                'local_gb_used': local_gb_u,
-                                'hypervisor_type': hypervisor,
-                                'hypervisor_version': version,
-                                'cpu_info': cpu_info})
-
-    def update_available_resource(self, context):
-        """
-        update compute node specific info to DB.
-        Alghough this might be subset of update_service,
-        udpate_service() is used only nova-compute is lauched.
-        On the other hand, this method is used whenever administrators
-        request comes.
-        """
-        try:
-            service_ref = self.db.service_get_by_args(context,
-                                                      self.host,
-                                                      'nova-compute')
-        except exception.NotFound:
-            msg = _(("""Cannot update resource info."""
-                     """ Because no service record found."""))
-            raise exception.Invalid(msg)
-
-        # Updating host information
-        vcpu_u = self.driver.get_vcpu_used()
-        memory_mb_u = self.driver.get_memory_mb_used()
-        local_gb_u = self.driver.get_local_gb_used()
-
-        self.db.service_update(context,
-                               service_ref['id'],
-                               {'vcpus_used':vcpu_u,
-                                'memory_mb_used': memory_mb_u,
-                                'local_gb_used': local_gb_u})
-        return
-=======
         self.driver.init_host(host=self.host)
->>>>>>> 03513652
 
     def _update_state(self, context, instance_id):
         """Update the state of an instance from the driver info."""
@@ -247,7 +183,7 @@
                   context=context)
         self.db.instance_update(context,
                                 instance_id,
-                                {'host': self.host})
+                                {'host': self.host, 'launched_on':self.host})
 
         self.db.instance_set_state(context,
                                    instance_id,
@@ -631,7 +567,6 @@
                                       volume_ref['mountpoint'])
         self.volume_manager.remove_compute_volume(context, volume_id)
         self.db.volume_detached(context, volume_id)
-<<<<<<< HEAD
         return True
 
     def compare_cpu(self, context, cpu_info):
@@ -642,14 +577,15 @@
         """make tmpfile under FLAGS.instance_path."""
         return utils.mktmpfile(FLAGS.instances_path)
 
-    def exists(self, context, path):
+    def confirm_tmpfile(self, context, path):
         """Confirm existence of the tmpfile given by path."""
         if not utils.exists(path): 
             raise exception.NotFound(_('%s not found') % path)
-
-    def remove(self, context, path):
-        """remove the tmpfile given by path."""
         return utils.remove(path)
+
+    def update_available_resource(self, context):
+        """See comments update_resource_info"""
+        return self.driver.update_available_resource(context, self.host)
 
     def pre_live_migration(self, context, instance_id):
         """Any preparation for live migration at dst host."""
@@ -661,8 +597,8 @@
         # Getting fixed ips
         fixed_ip = self.db.instance_get_fixed_address(context, instance_id)
         if not fixed_ip:
-            msg = _('%s(%s) doesnt have fixed_ip') % (instance_id, ec2_id)
-            raise exception.NotFound(msg)
+            msg = _("%(instance_id)s(%(ec2_id)s) doesnt have fixed_ip")
+            raise exception.NotFound(msg % locals() )
 
         # If any volume is mounted, prepare here.
         if len(instance_ref['volumes']) == 0:
@@ -675,7 +611,25 @@
         # call this method prior to ensure_filtering_rules_for_instance,
         # since bridge is not set up, ensure_filtering_rules_for instance
         # fails.
-        self.network_manager.setup_compute_network(context, instance_id)
+        #
+        # Retry operation is necessary because continuously request comes,
+        # concorrent request occurs to iptables, then it complains.
+        #
+        max_retry = FLAGS.live_migration_retry_count
+        for i in range(max_retry):
+            try:
+                self.network_manager.setup_compute_network(context, instance_id)
+                break
+            except exception.ProcessExecutionError, e:
+                if i == max_retry-1:
+                    raise e
+                else:
+                    i_name = instance_ref.name
+                    m = _("""setup_compute_node fail %(i)d th. """
+                          """retry up to %(max_retry)d """
+                          """(%(ec2_id)s == %(i_name)s""") % locals()
+                    LOG.warn(m)
+                    time.sleep(1)
 
         # Creating filters to hypervisors and firewalls.
         # An example is that nova-instance-instance-xxx,
@@ -711,9 +665,10 @@
                       "args": {'instance_id': instance_id}})
 
         except Exception, e:
-            print e
-            msg = _('Pre live migration for %s failed at %s')
-            LOG.error(msg, ec2_id, dest)
+            msg = _("Pre live migration for %(ec2_id)s failed at %(dest)s")
+            LOG.error(msg % locals())
+            msg = _("instance %s: starting...")
+            LOG.audit(msg, ec2_id, context=context)
             self.db.instance_set_state(context,
                                        instance_id,
                                        power_state.RUNNING,
@@ -730,7 +685,4 @@
         # Executing live migration
         # live_migration might raises exceptions, but
         # nothing must be recovered in this version.
-        self.driver.live_migration(context, instance_ref, dest)
-=======
-        return True
->>>>>>> 03513652
+        self.driver.live_migration(context, instance_ref, dest)