# vim: tabstop=4 shiftwidth=4 softtabstop=4

# Copyright 2010 United States Government as represented by the
# Administrator of the National Aeronautics and Space Administration.
# Copyright 2011 Justin Santa Barbara
# All Rights Reserved.
#
#    Licensed under the Apache License, Version 2.0 (the "License"); you may
#    not use this file except in compliance with the License. You may obtain
#    a copy of the License at
#
#         http://www.apache.org/licenses/LICENSE-2.0
#
#    Unless required by applicable law or agreed to in writing, software
#    distributed under the License is distributed on an "AS IS" BASIS, WITHOUT
#    WARRANTIES OR CONDITIONS OF ANY KIND, either express or implied. See the
#    License for the specific language governing permissions and limitations
#    under the License.

"""
Handles all processes relating to instances (guest vms).

The :py:class:`ComputeManager` class is a :py:class:`nova.manager.Manager` that
handles RPC calls relating to creating instances.  It is responsible for
building a disk image, launching it via the underlying virtualization driver,
responding to calls to check its state, attaching persistent storage, and
terminating it.

**Related Flags**

:instances_path:  Where instances are kept on disk
:compute_driver:  Name of class that is used to handle virtualization, loaded
                  by :func:`nova.utils.import_object`
:volume_manager:  Name of class that handles persistent storage, loaded by
                  :func:`nova.utils.import_object`
"""

import datetime
import os
import random
import string
import socket
import sys
import tempfile
import functools

from eventlet import greenthread

from nova import exception
from nova import flags
from nova import log as logging
from nova import manager
from nova import rpc
from nova import utils
from nova.compute import power_state
from nova.virt import driver

FLAGS = flags.FLAGS
flags.DEFINE_string('instances_path', '$state_path/instances',
                    'where instances are stored on disk')
flags.DEFINE_string('compute_driver', 'nova.virt.connection.get_connection',
                    'Driver to use for controlling virtualization')
flags.DEFINE_string('stub_network', False,
                    'Stub network related code')
flags.DEFINE_integer('password_length', 12,
                    'Length of generated admin passwords')
flags.DEFINE_string('console_host', socket.gethostname(),
                    'Console proxy host to use to connect to instances on'
                    'this host.')
flags.DEFINE_integer('live_migration_retry_count', 30,
                     "Retry count needed in live_migration."
                     " sleep 1 sec for each count")
flags.DEFINE_integer("rescue_timeout", 0,
                     "Automatically unrescue an instance after N seconds."
                     " Set to 0 to disable.")

LOG = logging.getLogger('nova.compute.manager')


def checks_instance_lock(function):
    """
    decorator used for preventing action against locked instances
    unless, of course, you happen to be admin

    """

    @functools.wraps(function)
    def decorated_function(self, context, instance_id, *args, **kwargs):

        LOG.info(_("check_instance_lock: decorating: |%s|"), function,
                 context=context)
        LOG.info(_("check_instance_lock: arguments: |%(self)s| |%(context)s|"
                " |%(instance_id)s|") % locals(), context=context)
        locked = self.get_lock(context, instance_id)
        admin = context.is_admin
        LOG.info(_("check_instance_lock: locked: |%s|"), locked,
                 context=context)
        LOG.info(_("check_instance_lock: admin: |%s|"), admin,
                 context=context)

        # if admin or unlocked call function otherwise log error
        if admin or not locked:
            LOG.info(_("check_instance_lock: executing: |%s|"), function,
                     context=context)
            function(self, context, instance_id, *args, **kwargs)
        else:
            LOG.error(_("check_instance_lock: not executing |%s|"),
                      function, context=context)
            return False

    return decorated_function


class ComputeManager(manager.SchedulerDependentManager):

    """Manages the running instances from creation to destruction."""

    def __init__(self, compute_driver=None, *args, **kwargs):
        """Load configuration options and connect to the hypervisor."""
        # TODO(vish): sync driver creation logic with the rest of the system
        #             and redocument the module docstring
        if not compute_driver:
            compute_driver = FLAGS.compute_driver

        try:
            self.driver = utils.check_isinstance(
                                        utils.import_object(compute_driver),
                                        driver.ComputeDriver)
        except ImportError as e:
            LOG.error(_("Unable to load the virtualization driver: %s") % (e))
            sys.exit(1)

        self.network_manager = utils.import_object(FLAGS.network_manager)
        self.volume_manager = utils.import_object(FLAGS.volume_manager)
        super(ComputeManager, self).__init__(service_name="compute",
                                             *args, **kwargs)

    def init_host(self):
        """Do any initialization that needs to be run if this is a
           standalone service.
        """
        self.driver.init_host(host=self.host)

    def _update_state(self, context, instance_id):
        """Update the state of an instance from the driver info."""
        # FIXME(ja): include other fields from state?
        instance_ref = self.db.instance_get(context, instance_id)
        try:
            info = self.driver.get_info(instance_ref['name'])
            state = info['state']
        except exception.NotFound:
            state = power_state.FAILED
        self.db.instance_set_state(context, instance_id, state)

    def get_console_topic(self, context, **kwargs):
        """Retrieves the console host for a project on this host
           Currently this is just set in the flags for each compute
           host."""
        #TODO(mdragon): perhaps make this variable by console_type?
        return self.db.queue_get_for(context,
                                     FLAGS.console_topic,
                                     FLAGS.console_host)

    def get_network_topic(self, context, **kwargs):
        """Retrieves the network host for a project on this host"""
        # TODO(vish): This method should be memoized. This will make
        #             the call to get_network_host cheaper, so that
        #             it can pas messages instead of checking the db
        #             locally.
        if FLAGS.stub_network:
            host = FLAGS.network_host
        else:
            host = self.network_manager.get_network_host(context)
        return self.db.queue_get_for(context,
                                     FLAGS.network_topic,
                                     host)

    def get_console_pool_info(self, context, console_type):
        return self.driver.get_console_pool_info(console_type)

    @exception.wrap_exception
    def refresh_security_group_rules(self, context,
                                     security_group_id, **kwargs):
        """This call passes straight through to the virtualization driver."""
        return self.driver.refresh_security_group_rules(security_group_id)

    @exception.wrap_exception
    def refresh_security_group_members(self, context,
                                       security_group_id, **kwargs):
        """This call passes straight through to the virtualization driver."""
        return self.driver.refresh_security_group_members(security_group_id)

    @exception.wrap_exception
<<<<<<< HEAD
    def refresh_provider_fw_rules(self, context, **_kwargs):
        """This call passes straight through to the virtualization driver."""
        return self.driver.refresh_provider_fw_rules()

    @exception.wrap_exception
    def run_instance(self, context, instance_id, **_kwargs):
=======
    def run_instance(self, context, instance_id, **kwargs):
>>>>>>> 08417c48
        """Launch a new instance with specified options."""
        context = context.elevated()
        instance_ref = self.db.instance_get(context, instance_id)
        instance_ref.injected_files = kwargs.get('injected_files', [])
        if instance_ref['name'] in self.driver.list_instances():
            raise exception.Error(_("Instance has already been created"))
        LOG.audit(_("instance %s: starting..."), instance_id,
                  context=context)
        self.db.instance_update(context,
                                instance_id,
                                {'host': self.host, 'launched_on': self.host})

        self.db.instance_set_state(context,
                                   instance_id,
                                   power_state.NOSTATE,
                                   'networking')

        is_vpn = instance_ref['image_id'] == FLAGS.vpn_image_id
        # NOTE(vish): This could be a cast because we don't do anything
        #             with the address currently, but I'm leaving it as
        #             a call to ensure that network setup completes.  We
        #             will eventually also need to save the address here.
        if not FLAGS.stub_network:
            address = rpc.call(context,
                               self.get_network_topic(context),
                               {"method": "allocate_fixed_ip",
                                "args": {"instance_id": instance_id,
                                         "vpn": is_vpn}})

            self.network_manager.setup_compute_network(context,
                                                       instance_id)

        # TODO(vish) check to make sure the availability zone matches
        self.db.instance_set_state(context,
                                   instance_id,
                                   power_state.NOSTATE,
                                   'spawning')

        try:
            self.driver.spawn(instance_ref)
            now = datetime.datetime.utcnow()
            self.db.instance_update(context,
                                    instance_id,
                                    {'launched_at': now})
        except Exception:  # pylint: disable=W0702
            LOG.exception(_("Instance '%s' failed to spawn. Is virtualization"
                            " enabled in the BIOS?"), instance_id,
                                                     context=context)
            self.db.instance_set_state(context,
                                       instance_id,
                                       power_state.SHUTDOWN)

        self._update_state(context, instance_id)

    @exception.wrap_exception
    @checks_instance_lock
    def terminate_instance(self, context, instance_id):
        """Terminate an instance on this machine."""
        context = context.elevated()
        instance_ref = self.db.instance_get(context, instance_id)
        LOG.audit(_("Terminating instance %s"), instance_id, context=context)

        fixed_ip = instance_ref.get('fixed_ip')
        if not FLAGS.stub_network and fixed_ip:
            floating_ips = fixed_ip.get('floating_ips') or []
            for floating_ip in floating_ips:
                address = floating_ip['address']
                LOG.debug("Disassociating address %s", address,
                          context=context)
                # NOTE(vish): Right now we don't really care if the ip is
                #             disassociated.  We may need to worry about
                #             checking this later.
                network_topic = self.db.queue_get_for(context,
                                                      FLAGS.network_topic,
                                                      floating_ip['host'])
                rpc.cast(context,
                         network_topic,
                         {"method": "disassociate_floating_ip",
                          "args": {"floating_address": address}})

            address = fixed_ip['address']
            if address:
                LOG.debug(_("Deallocating address %s"), address,
                          context=context)
                # NOTE(vish): Currently, nothing needs to be done on the
                #             network node until release. If this changes,
                #             we will need to cast here.
                self.network_manager.deallocate_fixed_ip(context.elevated(),
                                                         address)

        volumes = instance_ref.get('volumes') or []
        for volume in volumes:
            self.detach_volume(context, instance_id, volume['id'])
        if instance_ref['state'] == power_state.SHUTOFF:
            self.db.instance_destroy(context, instance_id)
            raise exception.Error(_('trying to destroy already destroyed'
                                    ' instance: %s') % instance_id)
        self.driver.destroy(instance_ref)

        # TODO(ja): should we keep it in a terminated state for a bit?
        self.db.instance_destroy(context, instance_id)

    @exception.wrap_exception
    @checks_instance_lock
    def reboot_instance(self, context, instance_id):
        """Reboot an instance on this server."""
        context = context.elevated()
        self._update_state(context, instance_id)
        instance_ref = self.db.instance_get(context, instance_id)
        LOG.audit(_("Rebooting instance %s"), instance_id, context=context)

        if instance_ref['state'] != power_state.RUNNING:
            state = instance_ref['state']
            running = power_state.RUNNING
            LOG.warn(_('trying to reboot a non-running '
                     'instance: %(instance_id)s (state: %(state)s '
                     'expected: %(running)s)') % locals(),
                     context=context)

        self.db.instance_set_state(context,
                                   instance_id,
                                   power_state.NOSTATE,
                                   'rebooting')
        self.network_manager.setup_compute_network(context, instance_id)
        self.driver.reboot(instance_ref)
        self._update_state(context, instance_id)

    @exception.wrap_exception
    def snapshot_instance(self, context, instance_id, image_id):
        """Snapshot an instance on this server."""
        context = context.elevated()
        instance_ref = self.db.instance_get(context, instance_id)

        #NOTE(sirp): update_state currently only refreshes the state field
        # if we add is_snapshotting, we will need this refreshed too,
        # potentially?
        self._update_state(context, instance_id)

        LOG.audit(_('instance %s: snapshotting'), instance_id,
                  context=context)
        if instance_ref['state'] != power_state.RUNNING:
            state = instance_ref['state']
            running = power_state.RUNNING
            LOG.warn(_('trying to snapshot a non-running '
                       'instance: %(instance_id)s (state: %(state)s '
                       'expected: %(running)s)') % locals())

        self.driver.snapshot(instance_ref, image_id)

    @exception.wrap_exception
    @checks_instance_lock
    def set_admin_password(self, context, instance_id, new_pass=None):
        """Set the root/admin password for an instance on this server."""
        context = context.elevated()
        instance_ref = self.db.instance_get(context, instance_id)
        instance_id = instance_ref['id']
        instance_state = instance_ref['state']
        expected_state = power_state.RUNNING
        if instance_state != expected_state:
            LOG.warn(_('trying to reset the password on a non-running '
                    'instance: %(instance_id)s (state: %(instance_state)s '
                    'expected: %(expected_state)s)') % locals())
        LOG.audit(_('instance %s: setting admin password'),
                instance_ref['name'])
        if new_pass is None:
            # Generate a random password
            new_pass = utils.generate_password(FLAGS.password_length)
        self.driver.set_admin_password(instance_ref, new_pass)
        self._update_state(context, instance_id)

    @exception.wrap_exception
    @checks_instance_lock
    def inject_file(self, context, instance_id, path, file_contents):
        """Write a file to the specified path on an instance on this server"""
        context = context.elevated()
        instance_ref = self.db.instance_get(context, instance_id)
        instance_id = instance_ref['id']
        instance_state = instance_ref['state']
        expected_state = power_state.RUNNING
        if instance_state != expected_state:
            LOG.warn(_('trying to inject a file into a non-running '
                    'instance: %(instance_id)s (state: %(instance_state)s '
                    'expected: %(expected_state)s)') % locals())
        nm = instance_ref['name']
        msg = _('instance %(nm)s: injecting file to %(path)s') % locals()
        LOG.audit(msg)
        self.driver.inject_file(instance_ref, path, file_contents)

    @exception.wrap_exception
    @checks_instance_lock
    def rescue_instance(self, context, instance_id):
        """Rescue an instance on this server."""
        context = context.elevated()
        instance_ref = self.db.instance_get(context, instance_id)
        LOG.audit(_('instance %s: rescuing'), instance_id, context=context)
        self.db.instance_set_state(
            context,
            instance_id,
            power_state.NOSTATE,
            'rescuing')
        self.network_manager.setup_compute_network(context, instance_id)
        self.driver.rescue(
            instance_ref,
            lambda result: self._update_state_callback(
                self,
                context,
                instance_id,
                result))
        self._update_state(context, instance_id)

    @exception.wrap_exception
    @checks_instance_lock
    def unrescue_instance(self, context, instance_id):
        """Rescue an instance on this server."""
        context = context.elevated()
        instance_ref = self.db.instance_get(context, instance_id)
        LOG.audit(_('instance %s: unrescuing'), instance_id, context=context)
        self.db.instance_set_state(
            context,
            instance_id,
            power_state.NOSTATE,
            'unrescuing')
        self.driver.unrescue(
            instance_ref,
            lambda result: self._update_state_callback(
                self,
                context,
                instance_id,
                result))
        self._update_state(context, instance_id)

    @staticmethod
    def _update_state_callback(self, context, instance_id, result):
        """Update instance state when async task completes."""
        self._update_state(context, instance_id)

    @exception.wrap_exception
    @checks_instance_lock
    def confirm_resize(self, context, instance_id, migration_id):
        """Destroys the source instance"""
        context = context.elevated()
        instance_ref = self.db.instance_get(context, instance_id)
        migration_ref = self.db.migration_get(context, migration_id)
        self.driver.destroy(instance_ref)

    @exception.wrap_exception
    @checks_instance_lock
    def revert_resize(self, context, instance_id, migration_id):
        """Destroys the new instance on the destination machine,
        reverts the model changes, and powers on the old
        instance on the source machine"""
        instance_ref = self.db.instance_get(context, instance_id)
        migration_ref = self.db.migration_get(context, migration_id)

        self.driver.destroy(instance_ref)
        topic = self.db.queue_get_for(context, FLAGS.compute_topic,
                instance_ref['host'])
        rpc.cast(context, topic,
                {'method': 'finish_revert_resize',
                 'args': {
                       'migration_id': migration_ref['id'],
                       'instance_id': instance_id, },
                })

    @exception.wrap_exception
    @checks_instance_lock
    def finish_revert_resize(self, context, instance_id, migration_id):
        """Finishes the second half of reverting a resize, powering back on
        the source instance and reverting the resized attributes in the
        database"""
        instance_ref = self.db.instance_get(context, instance_id)
        migration_ref = self.db.migration_get(context, migration_id)
        instance_type = self.db.instance_type_get_by_flavor_id(context,
                migration_ref['old_flavor_id'])

        # Just roll back the record. There's no need to resize down since
        # the 'old' VM already has the preferred attributes
        self.db.instance_update(context, instance_id,
           dict(memory_mb=instance_type['memory_mb'],
                vcpus=instance_type['vcpus'],
                local_gb=instance_type['local_gb']))

        self.driver.revert_resize(instance_ref)
        self.db.migration_update(context, migration_id,
                {'status': 'reverted'})

    @exception.wrap_exception
    @checks_instance_lock
    def prep_resize(self, context, instance_id, flavor_id):
        """Initiates the process of moving a running instance to another
        host, possibly changing the RAM and disk size in the process"""
        context = context.elevated()
        instance_ref = self.db.instance_get(context, instance_id)
        if instance_ref['host'] == FLAGS.host:
            raise exception.Error(_(
                    'Migration error: destination same as source!'))

        instance_type = self.db.instance_type_get_by_flavor_id(context,
                flavor_id)
        migration_ref = self.db.migration_create(context,
                {'instance_id': instance_id,
                 'source_compute': instance_ref['host'],
                 'dest_compute': FLAGS.host,
                 'dest_host':   self.driver.get_host_ip_addr(),
                 'old_flavor_id': instance_type['flavorid'],
                 'new_flavor_id': flavor_id,
                 'status':      'pre-migrating'})

        LOG.audit(_('instance %s: migrating to '), instance_id,
                context=context)
        topic = self.db.queue_get_for(context, FLAGS.compute_topic,
                instance_ref['host'])
        rpc.cast(context, topic,
                {'method': 'resize_instance',
                 'args': {
                       'migration_id': migration_ref['id'],
                       'instance_id': instance_id, },
                })

    @exception.wrap_exception
    @checks_instance_lock
    def resize_instance(self, context, instance_id, migration_id):
        """Starts the migration of a running instance to another host"""
        migration_ref = self.db.migration_get(context, migration_id)
        instance_ref = self.db.instance_get(context, instance_id)
        self.db.migration_update(context, migration_id,
                {'status': 'migrating', })

        disk_info = self.driver.migrate_disk_and_power_off(instance_ref,
                                  migration_ref['dest_host'])
        self.db.migration_update(context, migration_id,
                {'status': 'post-migrating', })

        service = self.db.service_get_by_host_and_topic(context,
                migration_ref['dest_compute'], FLAGS.compute_topic)
        topic = self.db.queue_get_for(context, FLAGS.compute_topic,
                migration_ref['dest_compute'])
        rpc.cast(context, topic,
                {'method': 'finish_resize',
                 'args': {
                       'migration_id': migration_id,
                       'instance_id': instance_id,
                       'disk_info': disk_info, },
                })

    @exception.wrap_exception
    @checks_instance_lock
    def finish_resize(self, context, instance_id, migration_id, disk_info):
        """Completes the migration process by setting up the newly transferred
        disk and turning on the instance on its new host machine"""
        migration_ref = self.db.migration_get(context, migration_id)
        instance_ref = self.db.instance_get(context,
                migration_ref['instance_id'])
        # TODO(mdietz): apply the rest of the instance_type attributes going
        # after they're supported
        instance_type = self.db.instance_type_get_by_flavor_id(context,
                migration_ref['new_flavor_id'])
        self.db.instance_update(context, instance_id,
               dict(instance_type=instance_type['name'],
                    memory_mb=instance_type['memory_mb'],
                    vcpus=instance_type['vcpus'],
                    local_gb=instance_type['local_gb']))

        # reload the updated instance ref
        # FIXME(mdietz): is there reload functionality?
        instance_ref = self.db.instance_get(context, instance_id)
        self.driver.finish_resize(instance_ref, disk_info)

        self.db.migration_update(context, migration_id,
                {'status': 'finished', })

    @exception.wrap_exception
    @checks_instance_lock
    def pause_instance(self, context, instance_id):
        """Pause an instance on this server."""
        context = context.elevated()
        instance_ref = self.db.instance_get(context, instance_id)
        LOG.audit(_('instance %s: pausing'), instance_id, context=context)
        self.db.instance_set_state(context,
                                   instance_id,
                                   power_state.NOSTATE,
                                   'pausing')
        self.driver.pause(instance_ref,
            lambda result: self._update_state_callback(self,
                                                       context,
                                                       instance_id,
                                                       result))

    @exception.wrap_exception
    @checks_instance_lock
    def unpause_instance(self, context, instance_id):
        """Unpause a paused instance on this server."""
        context = context.elevated()
        instance_ref = self.db.instance_get(context, instance_id)
        LOG.audit(_('instance %s: unpausing'), instance_id, context=context)
        self.db.instance_set_state(context,
                                   instance_id,
                                   power_state.NOSTATE,
                                   'unpausing')
        self.driver.unpause(instance_ref,
            lambda result: self._update_state_callback(self,
                                                       context,
                                                       instance_id,
                                                       result))

    @exception.wrap_exception
    def get_diagnostics(self, context, instance_id):
        """Retrieve diagnostics for an instance on this server."""
        instance_ref = self.db.instance_get(context, instance_id)

        if instance_ref["state"] == power_state.RUNNING:
            LOG.audit(_("instance %s: retrieving diagnostics"), instance_id,
                      context=context)
            return self.driver.get_diagnostics(instance_ref)

    @exception.wrap_exception
    @checks_instance_lock
    def suspend_instance(self, context, instance_id):
        """
        suspend the instance with instance_id

        """
        context = context.elevated()
        instance_ref = self.db.instance_get(context, instance_id)
        LOG.audit(_('instance %s: suspending'), instance_id, context=context)
        self.db.instance_set_state(context, instance_id,
                                            power_state.NOSTATE,
                                            'suspending')
        self.driver.suspend(instance_ref,
            lambda result: self._update_state_callback(self,
                                                       context,
                                                       instance_id,
                                                       result))

    @exception.wrap_exception
    @checks_instance_lock
    def resume_instance(self, context, instance_id):
        """
        resume the suspended instance with instance_id

        """
        context = context.elevated()
        instance_ref = self.db.instance_get(context, instance_id)
        LOG.audit(_('instance %s: resuming'), instance_id, context=context)
        self.db.instance_set_state(context, instance_id,
                                            power_state.NOSTATE,
                                            'resuming')
        self.driver.resume(instance_ref,
            lambda result: self._update_state_callback(self,
                                                       context,
                                                       instance_id,
                                                       result))

    @exception.wrap_exception
    def lock_instance(self, context, instance_id):
        """
        lock the instance with instance_id

        """
        context = context.elevated()
        instance_ref = self.db.instance_get(context, instance_id)

        LOG.debug(_('instance %s: locking'), instance_id, context=context)
        self.db.instance_update(context, instance_id, {'locked': True})

    @exception.wrap_exception
    def unlock_instance(self, context, instance_id):
        """
        unlock the instance with instance_id

        """
        context = context.elevated()
        instance_ref = self.db.instance_get(context, instance_id)

        LOG.debug(_('instance %s: unlocking'), instance_id, context=context)
        self.db.instance_update(context, instance_id, {'locked': False})

    @exception.wrap_exception
    def get_lock(self, context, instance_id):
        """
        return the boolean state of (instance with instance_id)'s lock

        """
        context = context.elevated()
        LOG.debug(_('instance %s: getting locked state'), instance_id,
                  context=context)
        instance_ref = self.db.instance_get(context, instance_id)
        return instance_ref['locked']

    @checks_instance_lock
    def reset_network(self, context, instance_id):
        """
        Reset networking on the instance.

        """
        context = context.elevated()
        instance_ref = self.db.instance_get(context, instance_id)
        LOG.debug(_('instance %s: reset network'), instance_id,
                                                   context=context)
        self.driver.reset_network(instance_ref)

    @checks_instance_lock
    def inject_network_info(self, context, instance_id):
        """
        Inject network info for the instance.

        """
        context = context.elevated()
        instance_ref = self.db.instance_get(context, instance_id)
        LOG.debug(_('instance %s: inject network info'), instance_id,
                                                         context=context)
        self.driver.inject_network_info(instance_ref)

    @exception.wrap_exception
    def get_console_output(self, context, instance_id):
        """Send the console output for an instance."""
        context = context.elevated()
        instance_ref = self.db.instance_get(context, instance_id)
        LOG.audit(_("Get console output for instance %s"), instance_id,
                  context=context)
        return self.driver.get_console_output(instance_ref)

    @exception.wrap_exception
    def get_ajax_console(self, context, instance_id):
        """Return connection information for an ajax console"""
        context = context.elevated()
        LOG.debug(_("instance %s: getting ajax console"), instance_id)
        instance_ref = self.db.instance_get(context, instance_id)

        return self.driver.get_ajax_console(instance_ref)

    @exception.wrap_exception
    def get_vnc_console(self, context, instance_id):
        """Return connection information for an vnc console."""
        context = context.elevated()
        LOG.debug(_("instance %s: getting vnc console"), instance_id)
        instance_ref = self.db.instance_get(context, instance_id)

        return self.driver.get_vnc_console(instance_ref)

    @checks_instance_lock
    def attach_volume(self, context, instance_id, volume_id, mountpoint):
        """Attach a volume to an instance."""
        context = context.elevated()
        instance_ref = self.db.instance_get(context, instance_id)
        LOG.audit(_("instance %(instance_id)s: attaching volume %(volume_id)s"
                " to %(mountpoint)s") % locals(), context=context)
        dev_path = self.volume_manager.setup_compute_volume(context,
                                                            volume_id)
        try:
            self.driver.attach_volume(instance_ref['name'],
                                      dev_path,
                                      mountpoint)
            self.db.volume_attached(context,
                                    volume_id,
                                    instance_id,
                                    mountpoint)
        except Exception as exc:  # pylint: disable=W0702
            # NOTE(vish): The inline callback eats the exception info so we
            #             log the traceback here and reraise the same
            #             ecxception below.
            LOG.exception(_("instance %(instance_id)s: attach failed"
                    " %(mountpoint)s, removing") % locals(), context=context)
            self.volume_manager.remove_compute_volume(context,
                                                      volume_id)
            raise exc

        return True

    @exception.wrap_exception
    @checks_instance_lock
    def detach_volume(self, context, instance_id, volume_id):
        """Detach a volume from an instance."""
        context = context.elevated()
        instance_ref = self.db.instance_get(context, instance_id)
        volume_ref = self.db.volume_get(context, volume_id)
        mp = volume_ref['mountpoint']
        LOG.audit(_("Detach volume %(volume_id)s from mountpoint %(mp)s"
                " on instance %(instance_id)s") % locals(), context=context)
        if instance_ref['name'] not in self.driver.list_instances():
            LOG.warn(_("Detaching volume from unknown instance %s"),
                     instance_id, context=context)
        else:
            self.driver.detach_volume(instance_ref['name'],
                                      volume_ref['mountpoint'])
        self.volume_manager.remove_compute_volume(context, volume_id)
        self.db.volume_detached(context, volume_id)
        return True

    @exception.wrap_exception
    def compare_cpu(self, context, cpu_info):
        """Checks the host cpu is compatible to a cpu given by xml.

        :param context: security context
        :param cpu_info: json string obtained from virConnect.getCapabilities
        :returns: See driver.compare_cpu

        """
        return self.driver.compare_cpu(cpu_info)

    @exception.wrap_exception
    def create_shared_storage_test_file(self, context):
        """Makes tmpfile under FLAGS.instance_path.

        This method enables compute nodes to recognize that they mounts
        same shared storage. (create|check|creanup)_shared_storage_test_file()
        is a pair.

        :param context: security context
        :returns: tmpfile name(basename)

        """

        dirpath = FLAGS.instances_path
        fd, tmp_file = tempfile.mkstemp(dir=dirpath)
        LOG.debug(_("Creating tmpfile %s to notify to other "
                    "compute nodes that they should mount "
                    "the same storage.") % tmp_file)
        os.close(fd)
        return os.path.basename(tmp_file)

    @exception.wrap_exception
    def check_shared_storage_test_file(self, context, filename):
        """Confirms existence of the tmpfile under FLAGS.instances_path.

        :param context: security context
        :param filename: confirm existence of FLAGS.instances_path/thisfile

        """

        tmp_file = os.path.join(FLAGS.instances_path, filename)
        if not os.path.exists(tmp_file):
            raise exception.NotFound(_('%s not found') % tmp_file)

    @exception.wrap_exception
    def cleanup_shared_storage_test_file(self, context, filename):
        """Removes existence of the tmpfile under FLAGS.instances_path.

        :param context: security context
        :param filename: remove existence of FLAGS.instances_path/thisfile

        """

        tmp_file = os.path.join(FLAGS.instances_path, filename)
        os.remove(tmp_file)

    @exception.wrap_exception
    def update_available_resource(self, context):
        """See comments update_resource_info.

        :param context: security context
        :returns: See driver.update_available_resource()

        """

        return self.driver.update_available_resource(context, self.host)

    def pre_live_migration(self, context, instance_id, time=None):
        """Preparations for live migration at dest host.

        :param context: security context
        :param instance_id: nova.db.sqlalchemy.models.Instance.Id

        """

        if not time:
            time = greenthread

        # Getting instance info
        instance_ref = self.db.instance_get(context, instance_id)
        ec2_id = instance_ref['hostname']

        # Getting fixed ips
        fixed_ip = self.db.instance_get_fixed_address(context, instance_id)
        if not fixed_ip:
            msg = _("%(instance_id)s(%(ec2_id)s) does not have fixed_ip.")
            raise exception.NotFound(msg % locals())

        # If any volume is mounted, prepare here.
        if not instance_ref['volumes']:
            LOG.info(_("%s has no volume."), ec2_id)
        else:
            for v in instance_ref['volumes']:
                self.volume_manager.setup_compute_volume(context, v['id'])

        # Bridge settings.
        # Call this method prior to ensure_filtering_rules_for_instance,
        # since bridge is not set up, ensure_filtering_rules_for instance
        # fails.
        #
        # Retry operation is necessary because continuously request comes,
        # concorrent request occurs to iptables, then it complains.
        max_retry = FLAGS.live_migration_retry_count
        for cnt in range(max_retry):
            try:
                self.network_manager.setup_compute_network(context,
                                                           instance_id)
                break
            except exception.ProcessExecutionError:
                if cnt == max_retry - 1:
                    raise
                else:
                    LOG.warn(_("setup_compute_network() failed %(cnt)d."
                               "Retry up to %(max_retry)d for %(ec2_id)s.")
                               % locals())
                    time.sleep(1)

        # Creating filters to hypervisors and firewalls.
        # An example is that nova-instance-instance-xxx,
        # which is written to libvirt.xml(Check "virsh nwfilter-list")
        # This nwfilter is necessary on the destination host.
        # In addition, this method is creating filtering rule
        # onto destination host.
        self.driver.ensure_filtering_rules_for_instance(instance_ref)

    def live_migration(self, context, instance_id, dest):
        """Executing live migration.

        :param context: security context
        :param instance_id: nova.db.sqlalchemy.models.Instance.Id
        :param dest: destination host

        """

        # Get instance for error handling.
        instance_ref = self.db.instance_get(context, instance_id)
        i_name = instance_ref.name

        try:
            # Checking volume node is working correctly when any volumes
            # are attached to instances.
            if instance_ref['volumes']:
                rpc.call(context,
                          FLAGS.volume_topic,
                          {"method": "check_for_export",
                           "args": {'instance_id': instance_id}})

            # Asking dest host to preparing live migration.
            rpc.call(context,
                     self.db.queue_get_for(context, FLAGS.compute_topic, dest),
                     {"method": "pre_live_migration",
                      "args": {'instance_id': instance_id}})

        except Exception:
            msg = _("Pre live migration for %(i_name)s failed at %(dest)s")
            LOG.error(msg % locals())
            self.recover_live_migration(context, instance_ref)
            raise

        # Executing live migration
        # live_migration might raises exceptions, but
        # nothing must be recovered in this version.
        self.driver.live_migration(context, instance_ref, dest,
                                   self.post_live_migration,
                                   self.recover_live_migration)

    def post_live_migration(self, ctxt, instance_ref, dest):
        """Post operations for live migration.

        This method is called from live_migration
        and mainly updating database record.

        :param ctxt: security context
        :param instance_id: nova.db.sqlalchemy.models.Instance.Id
        :param dest: destination host

        """

        LOG.info(_('post_live_migration() is started..'))
        instance_id = instance_ref['id']

        # Detaching volumes.
        try:
            for vol in self.db.volume_get_all_by_instance(ctxt, instance_id):
                self.volume_manager.remove_compute_volume(ctxt, vol['id'])
        except exception.NotFound:
            pass

        # Releasing vlan.
        # (not necessary in current implementation?)

        # Releasing security group ingress rule.
        self.driver.unfilter_instance(instance_ref)

        # Database updating.
        i_name = instance_ref.name
        try:
            # Not return if floating_ip is not found, otherwise,
            # instance never be accessible..
            floating_ip = self.db.instance_get_floating_address(ctxt,
                                                         instance_id)
            if not floating_ip:
                LOG.info(_('No floating_ip is found for %s.'), i_name)
            else:
                floating_ip_ref = self.db.floating_ip_get_by_address(ctxt,
                                                              floating_ip)
                self.db.floating_ip_update(ctxt,
                                           floating_ip_ref['address'],
                                           {'host': dest})
        except exception.NotFound:
            LOG.info(_('No floating_ip is found for %s.'), i_name)
        except:
            LOG.error(_("Live migration: Unexpected error:"
                        "%s cannot inherit floating ip..") % i_name)

        # Restore instance/volume state
        self.recover_live_migration(ctxt, instance_ref, dest)

        LOG.info(_('Migrating %(i_name)s to %(dest)s finished successfully.')
                 % locals())
        LOG.info(_("You may see the error \"libvirt: QEMU error: "
                   "Domain not found: no domain with matching name.\" "
                   "This error can be safely ignored."))

    def recover_live_migration(self, ctxt, instance_ref, host=None):
        """Recovers Instance/volume state from migrating -> running.

        :param ctxt: security context
        :param instance_id: nova.db.sqlalchemy.models.Instance.Id
        :param host:
            DB column value is updated by this hostname.
            if none, the host instance currently running is selected.

        """

        if not host:
            host = instance_ref['host']

        self.db.instance_update(ctxt,
                                instance_ref['id'],
                                {'state_description': 'running',
                                 'state': power_state.RUNNING,
                                 'host': host})

        for volume in instance_ref['volumes']:
            self.db.volume_update(ctxt, volume['id'], {'status': 'in-use'})

    def periodic_tasks(self, context=None):
        """Tasks to be run at a periodic interval."""
        error_list = super(ComputeManager, self).periodic_tasks(context)
        if error_list is None:
            error_list = []

        try:
            if FLAGS.rescue_timeout > 0:
                self.driver.poll_rescued_instances(FLAGS.rescue_timeout)
        except Exception as ex:
            LOG.warning(_("Error during poll_rescued_instances: %s"),
                        unicode(ex))
            error_list.append(ex)

        try:
            self._poll_instance_states(context)
        except Exception as ex:
            LOG.warning(_("Error during instance poll: %s"),
                        unicode(ex))
            error_list.append(ex)

        return error_list

    def _poll_instance_states(self, context):
        vm_instances = self.driver.list_instances_detail()
        vm_instances = dict((vm.name, vm) for vm in vm_instances)

        # Keep a list of VMs not in the DB, cross them off as we find them
        vms_not_found_in_db = list(vm_instances.keys())

        db_instances = self.db.instance_get_all_by_host(context, self.host)

        for db_instance in db_instances:
            name = db_instance['name']
            db_state = db_instance['state']
            vm_instance = vm_instances.get(name)

            if vm_instance is None:
                # NOTE(justinsb): We have to be very careful here, because a
                # concurrent operation could be in progress (e.g. a spawn)
                if db_state == power_state.NOSTATE:
                    # Assume that NOSTATE => spawning
                    # TODO(justinsb): This does mean that if we crash during a
                    # spawn, the machine will never leave the spawning state,
                    # but this is just the way nova is; this function isn't
                    # trying to correct that problem.
                    # We could have a separate task to correct this error.
                    # TODO(justinsb): What happens during a live migration?
                    LOG.info(_("Found instance '%(name)s' in DB but no VM. "
                               "State=%(db_state)s, so assuming spawn is in "
                               "progress.") % locals())
                    vm_state = db_state
                else:
                    LOG.info(_("Found instance '%(name)s' in DB but no VM. "
                               "State=%(db_state)s, so setting state to "
                               "shutoff.") % locals())
                    vm_state = power_state.SHUTOFF
            else:
                vm_state = vm_instance.state
                vms_not_found_in_db.remove(name)

            if vm_state != db_state:
                LOG.info(_("DB/VM state mismatch. Changing state from "
                           "'%(db_state)s' to '%(vm_state)s'") % locals())
                self.db.instance_set_state(context,
                                           db_instance['id'],
                                           vm_state)

            if vm_state == power_state.SHUTOFF:
                # TODO(soren): This is what the compute manager does when you
                # terminate an instance. At some point I figure we'll have a
                # "terminated" state and some sort of cleanup job that runs
                # occasionally, cleaning them out.
                self.db.instance_destroy(context, db_instance['id'])

        # Are there VMs not in the DB?
        for vm_not_found_in_db in vms_not_found_in_db:
            name = vm_not_found_in_db
            # TODO(justinsb): What to do here?  Adopt it?  Shut it down?
            LOG.warning(_("Found VM not in DB: '%(name)s'.  Ignoring")
                        % locals())<|MERGE_RESOLUTION|>--- conflicted
+++ resolved
@@ -191,16 +191,11 @@
         return self.driver.refresh_security_group_members(security_group_id)
 
     @exception.wrap_exception
-<<<<<<< HEAD
     def refresh_provider_fw_rules(self, context, **_kwargs):
         """This call passes straight through to the virtualization driver."""
         return self.driver.refresh_provider_fw_rules()
 
-    @exception.wrap_exception
-    def run_instance(self, context, instance_id, **_kwargs):
-=======
     def run_instance(self, context, instance_id, **kwargs):
->>>>>>> 08417c48
         """Launch a new instance with specified options."""
         context = context.elevated()
         instance_ref = self.db.instance_get(context, instance_id)
