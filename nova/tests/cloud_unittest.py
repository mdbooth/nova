--- conflicted
+++ resolved
@@ -243,14 +243,9 @@
         self.assertEqual('', img.metadata['description'])
 
     def test_update_of_instance_display_fields(self):
-<<<<<<< HEAD
         inst = db.instance_create(self.context, {})
-        self.cloud.update_instance(self.context, inst['ec2_id'],
-=======
-        inst = db.instance_create({}, {})
         ec2_id = cloud.internal_id_to_ec2_id(inst['internal_id'])
         self.cloud.update_instance(self.context, ec2_id,
->>>>>>> 134b846d
                                    display_name='c00l 1m4g3')
         inst = db.instance_get(self.context, inst['id'])
         self.assertEqual('c00l 1m4g3', inst['display_name'])
