--- conflicted
+++ resolved
@@ -401,28 +401,17 @@
                            'kernel_id': inst['kernel_id'],
                            'ramdisk_id': inst['ramdisk_id']}
         if not os.path.exists(basepath('disk')):
-<<<<<<< HEAD
-            yield images.fetch(inst.image_id, basepath('disk-raw'), user,
-                               project)
+            images.fetch(inst.image_id, basepath('disk-raw'), user,
+                         project)
 
         if inst['kernel_id']:
             if not os.path.exists(basepath('kernel')):
-                yield images.fetch(inst['kernel_id'], basepath('kernel'),
-                                   user, project)
+                images.fetch(inst['kernel_id'], basepath('kernel'),
+                             user, project)
             if inst['ramdisk_id']:
                 if not os.path.exists(basepath('ramdisk')):
-                    yield images.fetch(inst['ramdisk_id'], basepath('ramdisk'),
-                                       user, project)
-=======
-            images.fetch(inst.image_id, basepath('disk-raw'), user,
-                         project)
-        if not os.path.exists(basepath('kernel')):
-            images.fetch(inst.kernel_id, basepath('kernel'), user,
-                         project)
-        if not os.path.exists(basepath('ramdisk')):
-            images.fetch(inst.ramdisk_id, basepath('ramdisk'), user,
-                         project)
->>>>>>> cd460a1f
+                    images.fetch(inst['ramdisk_id'], basepath('ramdisk'),
+                                 user, project)
 
         def execute(cmd, process_input=None, check_exit_code=True):
             return utils.execute(cmd=cmd,
@@ -455,12 +444,11 @@
                     inst['name'], inst.image_id)
             if net:
                 logging.info('instance %s: injecting net into image %s',
-<<<<<<< HEAD
                              inst['name'], inst.image_id)
             try:
-                yield disk.inject_data(basepath('disk-raw'), key, net,
-                                       partition=target_partition,
-                                       execute=execute)
+                disk.inject_data(basepath('disk-raw'), key, net,
+                                 partition=target_partition,
+                                 execute=execute)
             except Exception as e:
                 # This could be a windows image, or a vmdk format disk
                 logging.warn('instance %s: ignoring error injecting data'
@@ -469,15 +457,7 @@
 
         if inst['kernel_id']:
             if os.path.exists(basepath('disk')):
-                yield process.simple_execute('rm -f %s' % basepath('disk'))
-=======
-                    inst['name'], inst.image_id)
-            disk.inject_data(basepath('disk-raw'), key, net,
-                             execute=execute)
-
-        if os.path.exists(basepath('disk')):
-            utils.execute('rm -f %s' % basepath('disk'))
->>>>>>> cd460a1f
+                utils.execute('rm -f %s' % basepath('disk'))
 
         local_bytes = (instance_types.INSTANCE_TYPES[inst.instance_type]
                                                     ['local_gb']
@@ -486,18 +466,13 @@
         resize = True
         if inst['instance_type'] == 'm1.tiny' or prefix == 'rescue-':
             resize = False
-<<<<<<< HEAD
 
         if inst['kernel_id']:
-            yield disk.partition(basepath('disk-raw'), basepath('disk'),
-                                 local_bytes, resize, execute=execute)
+            disk.partition(basepath('disk-raw'), basepath('disk'),
+                           local_bytes, resize, execute=execute)
         else:
             os.rename(basepath('disk-raw'), basepath('disk'))
-            yield disk.extend(basepath('disk'), local_bytes, execute=execute)
-=======
-        disk.partition(basepath('disk-raw'), basepath('disk'),
-                       local_bytes, resize, execute=execute)
->>>>>>> cd460a1f
+            disk.extend(basepath('disk'), local_bytes, execute=execute)
 
         if FLAGS.libvirt_type == 'uml':
             utils.execute('sudo chown root %s' % basepath('disk'))
