--- conflicted
+++ resolved
@@ -39,11 +39,7 @@
 
 function run_tests {
   # Just run the test suites in current environment
-<<<<<<< HEAD
   ${wrapper} $NOSETESTS
-=======
-  ${wrapper} rm -f nova.sqlite
-  ${wrapper} $NOSETESTS 2> run_tests.err.log
   # If we get some short import error right away, print the error log directly
   RESULT=$?
   if [ "$RESULT" -ne "0" ];
@@ -55,7 +51,6 @@
     fi
   fi
   return $RESULT
->>>>>>> cd301d67
 }
 
 NOSETESTS="python run_tests.py $noseargs"
